--- conflicted
+++ resolved
@@ -11,11 +11,7 @@
     DistutilsPlatformError
 
 IS_PYPY = hasattr(sys, 'pypy_translation_info')
-<<<<<<< HEAD
-VERSION = '2.3.0'
-=======
-VERSION = '3.7.3'
->>>>>>> 0bcdf20c
+VERSION = '3.7.4'
 DESCRIPTION = "Simple, fast, extensible JSON encoder/decoder for Python"
 
 with open('README.rst', 'r') as f:
